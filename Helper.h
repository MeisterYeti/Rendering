/*
	This file is part of the Rendering library.
	Copyright (C) 2007-2012 Benjamin Eikel <benjamin@eikel.org>
	Copyright (C) 2007-2012 Claudius Jähn <claudius@uni-paderborn.de>
	Copyright (C) 2007-2012 Ralf Petring <ralf@petring.net>
	
	This library is subject to the terms of the Mozilla Public License, v. 2.0.
	You should have received a copy of the MPL along with this library; see the 
	file LICENSE. If not, you can obtain one at http://mozilla.org/MPL/2.0/.
*/
#ifndef RENDERING_HELPER_H
#define RENDERING_HELPER_H

#include <cstdint>
#include <iosfwd>

namespace Rendering {

/** @addtogroup helper
 * @{
 */
 
void enableGLErrorChecking();
void disableGLErrorChecking();
void checkGLError(const char * file, int line);

/**
 * Return a human-readable description for the given OpenGL type.
 *
 * @param type Valid values are GL_BOOL, GL_UNSIGNED_BYTE, GL_BYTE, GL_UNSIGNED_SHORT, GL_SHORT, GL_UNSIGNED_INT, GL_INT, GL_FLOAT, and GL_DOUBLE.
 * @return String description of the type, or an empty string if the type is invalid.
 */
const char * getGLTypeString(uint32_t type);

/**
 * Return the size of the given OpenGL type.
 *
 * @param type Valid values are GL_BOOL, GL_UNSIGNED_BYTE, GL_BYTE, GL_UNSIGNED_SHORT, GL_SHORT, GL_UNSIGNED_INT, GL_INT, GL_FLOAT, and GL_DOUBLE.
 * @return Size in bytes, or zero if the type is invalid.
 */
uint32_t getGLTypeSize(uint32_t type);

/**
 * Write information about the current OpenGL context to the given stream.
 * 
 * @param output Output stream that the data is written to
 * @see @c glGetString
 */
void outputGLInformation(std::ostream & output);

/**
 * Return the supported graphics language version.
 *
 * @return Null-terminated string containing the supported graphics language version
 * @see constant @c GL_VERSION of function @c glGetString
 * @see @c glewIsSupported
 */
const char * getGraphicsLanguageVersion();

/**
 * Return the supported shading language version.
 *
 * @return Null-terminated string containing the supported shading language version
 * @see constant @c GL_SHADING_LANGUAGE_VERSION of function @c glGetString
 */
const char * getShadingLanguageVersion();

/**
 * Check for support of a specific OpenGL extension.
 *
 * @param extension Null-terminated string containing the name of the requested extension
 * @return @c true if the requested extension is supported, @c false otherwise.
 * @see @c glewIsSupported
 */
bool isExtensionSupported(const char * extension);

/**
 * Read a single value from the depth buffer.
 * 
 * @see @c glReadPixels
 */
float readDepthValue(int32_t x, int32_t y);

/**
 * Enable debug output that can be used to find errors or performance problems.
 * 
 * @see OpenGL extension @c GL_ARB_debug_output
 */
void enableDebugOutput();

/**
 * Disable the debug output again.
 * 
 * @see enableDebugOutput()
 */
void disableDebugOutput();

<<<<<<< HEAD
/**
 * Return the maximum allowed buffer binding locations for a specified buffer target.
 * 
 * @param target The buffer target
 * @see @c glGetIntegerv
 */
int32_t getMaxBufferBindings(uint32_t target);

/**
 * Return the maximum allowed combined texture units.
 * 
 * @see @c glGetIntegerv
 */
int32_t getMaxTextureBindings();

/**
 * Return the maximum allowed image units.
 * 
 * @see @c glGetIntegerv
 */
int32_t getMaxImageBindings();

=======
//! @}
>>>>>>> c9ca3069
}

#define GET_GL_ERROR() \
	Rendering::checkGLError(__FILE__, __LINE__);

#endif /* RENDERING_HELPER_H */<|MERGE_RESOLUTION|>--- conflicted
+++ resolved
@@ -95,7 +95,6 @@
  */
 void disableDebugOutput();
 
-<<<<<<< HEAD
 /**
  * Return the maximum allowed buffer binding locations for a specified buffer target.
  * 
@@ -118,9 +117,7 @@
  */
 int32_t getMaxImageBindings();
 
-=======
 //! @}
->>>>>>> c9ca3069
 }
 
 #define GET_GL_ERROR() \
